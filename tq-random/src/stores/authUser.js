--- conflicted
+++ resolved
@@ -219,12 +219,8 @@
     try {
       const { data, error } = await supabase.auth.signInWithOAuth({
         provider: "google",
-        options: {
-<<<<<<< HEAD
+        options:
           redirectTo: `https://tqrandom.vercel.app/dashboard`,
-=======
-          redirectTo: `${window.location.origin}/auth/callback`,
->>>>>>> 36e393e8
         },
       });
 
